# Analysis: Problem 1 & 2

## Overview

This document analyzes two problems related to finding trading routes for cryptocurrency pairs:

- **Problem 1**: Assume infinite depth (no slippage or fees to consider)
- **Problem 2**: Work with specific trading volumes and order book depth levels

## Scope & Assumptions

### Key Questions & Decisions

- **Multi-exchange**: Can one pair have multiple orderbooks from different exchanges? → Assume no or already merged
- **Multi-hop limit**: How to handle cycle arbitrage detection? → Alert and stop
- **Orderbook handling**: Real-time vs single snapshot? → Assume offline processing
- **Implementation scope**: Core algorithm only vs complete service? → Core algorithm focus

## Technical Analysis

### Price Modeling

#### Combined Pairs
```
X(B→Q'): askX@volX, bidX@volX
Y(Q'→Q): askY@volY, bidY@volYx
==> X+Y(B→Q): (askX×askY)@min(volX,volY), (bidX×bidY)@min(volX,volY)
```

#### Reverse Pairs
```
X(B→Q): askX@volX, bidX@volX
==> X_rev(Q→B): (1/bidX)@volX, (1/askX)@volX
```

## Problem 1: Infinite Depth Approach

### Approach
- **Ask routes**: Minimize multiplication operator
- **Bid routes**: Maximize multiplication operator
- **Algorithm**: Weighted Single-Source Shortest Path (SSSP) Problem
  - Options: Dijkstra, A*, Bellman-Ford, Floyd-Warshall

### Data Structures

```go
type TradingPair struct {
    Base  string
    Quote string
    Ask   float64
    Bid   float64
}

type TradingRoute struct {
    Route []string // e.g., ["ETH", "USDT", "KNC"]
    Price float64
}

// Graph representation
map[string]map[string]TradingPair // ["ETH"]["USDC"]TradingPair
```

### Solution Strategy

#### For Best Ask (Min Cost)
- Find shortest path with weight > 0
- **Challenge**: Multiplication operator requires logarithm transformation
- **Issue**: Edge weight < 1 → logarithm < 0
- **Solution**: Use Bellman-Ford O(symbol×pair) instead of Dijkstra

#### For Best Bid (Max Cost)
- Find shortest path with inverted weight (1/Bid)
- Apply same algorithm as ask

## Problem 2: Finite Depth Approach

### Approach
- Optimize min ask and max bid with specific base token size
- Consider splitting size across routes for better pricing/liquidity
- **Complexity**: Min-Cost Flow problem (too complex for scope)
- **Simplified**: Keep entire size through each hop
- **Result**: Graph traversal with discrete convex function edge weights

### Data Structures

```go
type Level struct {
    Price  float64
    Amount float64
}

type TradingPair struct {
    Base      string
    Quote     string
    AskOrders []Level
    BidOrders []Level
}

// Graph representation
map[string]map[string]TradingPair // ["ETH"]["USDC"]TradingPair
```

### Solution Strategy

1. **Traverse all paths** and simulate execution + check depth
2. **Build virtual orderbook** for target pair by aggregating all possible routes

## Virtual Orderbook Implementation

### Step 1: Build Virtual Orderbook

1. **Find all paths** from base to quote currency (e.g., KNC→ETH)
2. **Generate all route candidates** with price combinations for each path:
   - For each path, create all possible combinations of price levels across all hops
   - Each candidate tracks: route prices, level indices, final effective price, max volume
3. **Sort candidates by price** (best price first - lowest for ask, highest for bid)
4. **Apply greedy volume tracking**: for each candidate, calculate max usable volume considering remaining volumes, then deduct used volumes to prevent double-counting
5. **Sort and merge** orders with same effective price

#### Example

**Input:**
```
KNC ETH 300
2
KNC USDT
2
1 200
1.4 400
2
0.9 100
0.8 300
ETH USDT
1
40 10
2
30 10
20 15

-->
KNC/USDT (ASK): 1@200, 1.4@400
ETH/USDT (BID): 30@10, 20@15
=> USDT/ETH (ASK): 1/30@300, 1/20@300
```

**❌ Old Logic (Incorrect - Independent Volume Calculation):**
```
Each route candidate calculates volume independently:

1. KNC/USDT(1@200) → USDT/ETH(1/30@300) = 1/30@min(200,300) = 1/30@200
2. KNC/USDT(1.4@400) → USDT/ETH(1/30@300) = 1.4/30@min(400,300) = 1.4/30@300
3. KNC/USDT(1@200) → USDT/ETH(1/20@300) = 1/20@min(200,300) = 1/20@200
4. KNC/USDT(1.4@400) → USDT/ETH(1/20@300) = 1.4/20@min(400,300) = 1.4/20@300
==> Wrong Result:
Problem: Same liquidity counted multiple times!
```
**✅ Correct Logic (Greedy Volume Tracking):**
```
Route Candidates (sorted by price):
1. 1×(1/30) = 1/30@min(200,300) = 1/30@200
2. 1.4×(1/30) = 1.4/30@min(400,300-200) = 1.4/30@100
3. 1×(1/20) = 1/20@min(200-200,300) = 1/20@0  
4. 1.4×(1/20) = 1.4/20@min(400-100,300) = 1.4/20@300
```

### Step 2: Execute on Virtual Orderbook

1. **Walk Orderbook**: Start from best price level (lowest for ask, highest for bid)
2. **For each level**: Execute `min(target_amount, level_amount)` and track total cost
3. **Continue**: Move to next level until target amount is fulfilled

#### Example

**Final Virtual Orderbook for KNC→ETH (ASK):**
```
1. 1/30@200 (KNC/USDT(1@200) → USDT/ETH(1/30@300))
2. 1.4/30@100 (KNC/USDT(1.4@400) → USDT/ETH(1/30@300))
3. 1.4/20@300 ((1.4@400) → USDT/ETH(1/20@300))
```

**Execution Logic:**
```
Target: 300 KNC

Step 1: 1/30@200
- Execute: min(300, 200) = 200 KNC
- TotalCost = 200/30
- Remaining: 100 KNC

Step 2: 1.4/30@100
- Execute: min(100, 300) = 100 KNC  
- TotalCost = 100*1.4/30
- Remaining: 0 KNC
==> Total Cost = 34/3... ETH
==> Price: KNC/ETH: 34/900 with 2 route KNC/USDT(1@200) → USDT/ETH(1/30@300) & KNC/USDT(1.4@400) → USDT/ETH(1/30@300)
```

## Implementation Limits
- **Reduced Complexity**: Fewer levels = faster computation and less memory usage and prevents exploring extremely long routes that are rarely optimal
- **MAX_LEVELS_PER_PAIR = 5**: Limit number of order levels per trading pair to reduce complexity
- **MAX_PATH_DEPTH = 5**: Limit maximum path length to prevent exponential growth in route combinations

## Future Work

### Real-time Orderbook Updates
- **Challenge**: Current implementation rebuilds entire virtual orderbook when any trading pair updates



# Problem 3
## High‑Level Architecture
**Architecture**

```
[Exchanges WS/REST]
       ↓
[Connectors/Normalizer] → [OrderBook Aggregator (in‑mem)] → (stream bus - optional)
<<<<<<< HEAD
                                              ↓
=======
                                              ↘
>>>>>>> bec7fe47
                                            [Routing Engine] ↔ [API Gateway]
```
**Components**
1. **Exchange Connectors**
   - WS streaming (depth/trades with snapshot + delta updates) & normalize + validate tick/price, pair symbol format
   - Each exchange has its own connector & normalizer
   - Criteria: 
     - Correctness: ensure sequencer & idempotency, data gap -> snapshot + replay mechanism 
     - Performance: need to process stream real-time data with low latency (Network tuning + batching + parallel processing)
     - Resilience: retry with backoff when connection errors, handle rate limits
<<<<<<< HEAD

=======
>>>>>>> bec7fe47
2. **OrderBook Aggregator**
   - Responsibilities:
     - Aggregate + snapshot orderbooks from different exchanges with tick
     - Build graph + keep in-memory
<<<<<<< HEAD
     - Build & cache ** virtual orderbook ** with all pair support (can be update by interval)
     - Fan-out orderbook for downstream
   - Criteria:
     - Scalability and availability: Build virtual orderbook is computationally intensive -> bottleneck -> sharded by trading pairs
  
3. **Routing Engine**
   - Responsibilities:
     - Write function to calculate optimal routes with depth for each request (pair, amount, side) by function findBestRouteFromVirtualOrderbook
     - Handle route validation and constraints
=======
     - Build & cache virtual orderbook with all pair support (can be update by interval)
     - Fan-out orderbook for downstream
   - Criteria:
     - Scalability and availability: Build virtual orderbook is computationally intensive -> bottleneck -> sharded by trading pairs supported by the system
3. **Routing Engine**
   - Responsibilities:
     - Write function to calculate optimal routes with depth for each request (pair, amount, side) by function findBestRouteFromVirtualOrderbook
     - Handle route validation and constraints (min notional, lot size, etc.)

>>>>>>> bec7fe47
   - Criteria:
     - Scalablity: 
       - Horizontal scaling: stateless instances, easy to add more replicas, auto-scaling based on CPU utilization
       - Load balancing with round-robin

4. **API Gateway**
   - Responsibilities:
     - Handle authentication and rate limiting
     - Validate input parameters and return structured responses
   - Criteria:
     - Performance: 
       - Implement caching with TTL
     - Scalability:
       - Horizontal scaling with load balancer, auto-scaling based on request volume<|MERGE_RESOLUTION|>--- conflicted
+++ resolved
@@ -215,11 +215,7 @@
 [Exchanges WS/REST]
        ↓
 [Connectors/Normalizer] → [OrderBook Aggregator (in‑mem)] → (stream bus - optional)
-<<<<<<< HEAD
                                               ↓
-=======
-                                              ↘
->>>>>>> bec7fe47
                                             [Routing Engine] ↔ [API Gateway]
 ```
 **Components**
@@ -230,15 +226,10 @@
      - Correctness: ensure sequencer & idempotency, data gap -> snapshot + replay mechanism 
      - Performance: need to process stream real-time data with low latency (Network tuning + batching + parallel processing)
      - Resilience: retry with backoff when connection errors, handle rate limits
-<<<<<<< HEAD
-
-=======
->>>>>>> bec7fe47
 2. **OrderBook Aggregator**
    - Responsibilities:
      - Aggregate + snapshot orderbooks from different exchanges with tick
      - Build graph + keep in-memory
-<<<<<<< HEAD
      - Build & cache ** virtual orderbook ** with all pair support (can be update by interval)
      - Fan-out orderbook for downstream
    - Criteria:
@@ -248,17 +239,6 @@
    - Responsibilities:
      - Write function to calculate optimal routes with depth for each request (pair, amount, side) by function findBestRouteFromVirtualOrderbook
      - Handle route validation and constraints
-=======
-     - Build & cache virtual orderbook with all pair support (can be update by interval)
-     - Fan-out orderbook for downstream
-   - Criteria:
-     - Scalability and availability: Build virtual orderbook is computationally intensive -> bottleneck -> sharded by trading pairs supported by the system
-3. **Routing Engine**
-   - Responsibilities:
-     - Write function to calculate optimal routes with depth for each request (pair, amount, side) by function findBestRouteFromVirtualOrderbook
-     - Handle route validation and constraints (min notional, lot size, etc.)
-
->>>>>>> bec7fe47
    - Criteria:
      - Scalablity: 
        - Horizontal scaling: stateless instances, easy to add more replicas, auto-scaling based on CPU utilization
